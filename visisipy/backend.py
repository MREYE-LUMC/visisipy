--- conflicted
+++ resolved
@@ -178,8 +178,6 @@
     def save_model(cls, filename: str | PathLike | None = None) -> None: ...
 
     @classmethod
-<<<<<<< HEAD
-=======
     def get_setting(cls, name: str) -> Any:
         """Get a value from the backend settings.
 
@@ -207,7 +205,6 @@
         return cls.settings[name]
 
     @classmethod
->>>>>>> c8ccdb9d
     def save_settings(cls, filename: str | PathLike) -> None:
         if not str(filename).endswith(".json"):
             raise ValueError("Settings file must have a '.json' extension.")
