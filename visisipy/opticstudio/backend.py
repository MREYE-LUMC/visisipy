--- conflicted
+++ resolved
@@ -4,18 +4,12 @@
 from warnings import warn
 
 import zospy as zp
-<<<<<<< HEAD
-=======
 from zospy.zpcore import OpticStudioSystem
->>>>>>> c8ccdb9d
 
 from visisipy.backend import (
     BackendSettings,
     BaseBackend,
-<<<<<<< HEAD
-=======
     FieldCoordinate,
->>>>>>> c8ccdb9d
     NotRequired,
     Unpack,
     _classproperty,
@@ -163,11 +157,7 @@
 
         This method initializes a new optical system model.
         """
-<<<<<<< HEAD
-        cls.oss.new(saveifneeded=save_old_model)
-=======
         cls.get_oss().new(saveifneeded=save_old_model)
->>>>>>> c8ccdb9d
 
         cls.update_settings()
 
