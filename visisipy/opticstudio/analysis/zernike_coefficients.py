"""Zernike coefficients analysis for OpticStudio."""

from __future__ import annotations

from typing import TYPE_CHECKING

import zospy as zp

from visisipy.types import SampleSize
from visisipy.wavefront import ZernikeCoefficients

if TYPE_CHECKING:
    from zospy.analyses.wavefront.zernike_standard_coefficients import ZernikeStandardCoefficientsResult

    from visisipy.backend import FieldCoordinate, FieldType
    from visisipy.opticstudio.backend import OpticStudioBackend


def _build_zernike_result(zernike_result: ZernikeStandardCoefficientsResult, maximum_term: int) -> ZernikeCoefficients:
    return ZernikeCoefficients({k: v.value for k, v in zernike_result.coefficients.items() if k <= maximum_term})


def zernike_standard_coefficients(
    backend: type[OpticStudioBackend],
    field_coordinate: FieldCoordinate | None = None,
    wavelength: float | None = None,
    field_type: FieldType = "angle",
    sampling: SampleSize | str | int = 64,
    maximum_term: int = 45,
<<<<<<< HEAD
) -> tuple[ZernikeCoefficients, zp.analyses.base.AnalysisResult]:
    """Calculate the Zernike standard coefficients at the retina surface.
=======
) -> tuple[ZernikeCoefficients, ZernikeStandardCoefficientsResult]:
    """
    Calculate the Zernike standard coefficients at the retina surface.
>>>>>>> 8a751d3c

    Parameters
    ----------
    backend : type[OpticStudioBackend]
        Reference to the OpticStudio backend.
    field_coordinate : tuple[float, float] | None, optional
        The field coordinate for the Zernike calculation. When `None`, the first field in OpticStudio is used.
        Defaults to `None`.
    wavelength : float | None, optional
        The wavelength for the Zernike calculation. When `None`, the first wavelength in OpticStudio is used.
        Defaults to `None`.
    field_type : Literal["angle", "object_height"], optional
        The type of field to be used when setting the field coordinate. This parameter is only used when
        `field_coordinate` is specified. Defaults to "angle".
    sampling : SampleSize | str | int, optional
        The sampling for the Zernike calculation. Defaults to 512.
    maximum_term : int, optional
        The maximum term for the Zernike calculation. Defaults to 45.

    Returns
    -------
    ZernikeCoefficients
        ZOSPy Zernike standard coefficients analysis output.
    """
    if not isinstance(sampling, SampleSize):
        sampling = SampleSize(sampling)

    wavelength_number = 1 if wavelength is None else backend.get_wavelength_number(wavelength)

    if wavelength_number is None:
        backend.set_wavelengths([wavelength])
        wavelength_number = 1

    if field_coordinate is not None:
        backend.set_fields([field_coordinate], field_type=field_type)

    zernike_result = zp.analyses.wavefront.ZernikeStandardCoefficients(
        sampling=str(sampling),
        maximum_term=maximum_term,
        wavelength=wavelength_number,
        field=1,
        reference_opd_to_vertex=False,
        surface="Image",
        sx=0.0,
        sy=0.0,
        sr=1.0,
    ).run(backend.get_oss())

    return _build_zernike_result(zernike_result.data, maximum_term), zernike_result.data<|MERGE_RESOLUTION|>--- conflicted
+++ resolved
@@ -27,14 +27,8 @@
     field_type: FieldType = "angle",
     sampling: SampleSize | str | int = 64,
     maximum_term: int = 45,
-<<<<<<< HEAD
-) -> tuple[ZernikeCoefficients, zp.analyses.base.AnalysisResult]:
+) -> tuple[ZernikeCoefficients, ZernikeStandardCoefficientsResult]:
     """Calculate the Zernike standard coefficients at the retina surface.
-=======
-) -> tuple[ZernikeCoefficients, ZernikeStandardCoefficientsResult]:
-    """
-    Calculate the Zernike standard coefficients at the retina surface.
->>>>>>> 8a751d3c
 
     Parameters
     ----------
