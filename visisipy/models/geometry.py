--- conflicted
+++ resolved
@@ -75,13 +75,8 @@
 
     Methods
     -------
-<<<<<<< HEAD
     ellipsoid_radii(self) -> tuple[float, float, float]:
-        Calculates and returns the ellipsoid x, y and z radii of the surface.
-=======
-    ellipsoid_radii(self) -> tuple[float, float]:
-        Calculates and returns the ellipsoid radii (semi-axes) of the surface.
->>>>>>> 53f5aa77
+        Calculates and returns the ellipsoid x, y and z radii (semi-axes) of the surface.
     """
 
     radius: float = float("inf")
