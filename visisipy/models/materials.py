--- conflicted
+++ resolved
@@ -1,10 +1,4 @@
 from dataclasses import dataclass, field
-<<<<<<< HEAD
-
-__all__ = ("EyeMaterials", "MaterialModel", "NavarroMaterials")
-
-=======
->>>>>>> ae2f209f
 from typing import Callable
 
 __all__ = (
