--- conflicted
+++ resolved
@@ -26,13 +26,10 @@
     "EyeModel",
     "NavarroGeometry",
     "NavarroMaterials",
-<<<<<<< HEAD
-=======
     "NavarroMaterials458",
     "NavarroMaterials543",
     "NavarroMaterials589",
     "NavarroMaterials633",
->>>>>>> ae2f209f
     "create_geometry",
 )
 
