from __future__ import annotations

import pytest

from visisipy.opticstudio import OpticStudioEye

<<<<<<< HEAD
=======
# pyright: reportOptionalMemberAccess=false

>>>>>>> c8ccdb9d
pytestmark = [pytest.mark.needs_opticstudio]


class TestOpticStudioEye:
    def test_init(self, oss, eye_model):
        opticstudio_eye = OpticStudioEye(eye_model)

        assert opticstudio_eye.eye_model == eye_model

    def test_build_cornea_front(self, oss, eye_model):
        opticstudio_eye = OpticStudioEye(eye_model)
        opticstudio_eye.build(oss)

        assert opticstudio_eye.cornea_front.thickness == pytest.approx(eye_model.geometry.cornea_front.thickness)
        assert opticstudio_eye.cornea_front.radius == pytest.approx(eye_model.geometry.cornea_front.radius)
        assert opticstudio_eye.cornea_front.conic == pytest.approx(eye_model.geometry.cornea_front.asphericity)

    def test_build_cornea_back(self, oss, eye_model):
        opticstudio_eye = OpticStudioEye(eye_model)
        opticstudio_eye.build(oss)

        assert opticstudio_eye.cornea_back.thickness == pytest.approx(eye_model.geometry.cornea_back.thickness)
        assert opticstudio_eye.cornea_back.radius == pytest.approx(eye_model.geometry.cornea_back.radius)
        assert opticstudio_eye.cornea_back.conic == pytest.approx(eye_model.geometry.cornea_back.asphericity)

    def test_build_pupil(self, oss, eye_model):
        opticstudio_eye = OpticStudioEye(eye_model)
        opticstudio_eye.build(oss)

        assert opticstudio_eye.pupil.semi_diameter == pytest.approx(eye_model.geometry.pupil.semi_diameter)
        assert opticstudio_eye.pupil.is_stop

    def test_build_lens_front(self, oss, eye_model):
        opticstudio_eye = OpticStudioEye(eye_model)
        opticstudio_eye.build(oss)

        assert opticstudio_eye.lens_front.thickness == pytest.approx(eye_model.geometry.lens_front.thickness)
        assert opticstudio_eye.lens_front.radius == pytest.approx(eye_model.geometry.lens_front.radius)
        assert opticstudio_eye.lens_front.conic == pytest.approx(eye_model.geometry.lens_front.asphericity)

    def test_build_lens_back(self, oss, eye_model):
        opticstudio_eye = OpticStudioEye(eye_model)
        opticstudio_eye.build(oss)

        assert opticstudio_eye.lens_back.thickness == pytest.approx(eye_model.geometry.lens_back.thickness)
        assert opticstudio_eye.lens_back.radius == pytest.approx(eye_model.geometry.lens_back.radius)
        assert opticstudio_eye.lens_back.conic == pytest.approx(eye_model.geometry.lens_back.asphericity)

    def test_build_retina(self, oss, eye_model):
        opticstudio_eye = OpticStudioEye(eye_model)
        opticstudio_eye.build(oss)

        assert opticstudio_eye.retina.radius == pytest.approx(eye_model.geometry.retina.radius)
        assert opticstudio_eye.retina.conic == pytest.approx(eye_model.geometry.retina.asphericity)
        assert opticstudio_eye.retina.surface.IsImage

    def test_build_pupil_not_stop_raises_valueerror(self, oss, eye_model):
        opticstudio_eye = OpticStudioEye(eye_model)
        opticstudio_eye.lens_front._is_stop = True

        with pytest.raises(ValueError, match="The pupil is not located at the stop position"):
            opticstudio_eye.build(oss)

    def test_build_retina_not_image_raises_valueerror(self, oss, eye_model):
        oss.LDE.InsertNewSurfaceAt(oss.LDE.NumberOfSurfaces)
        opticstudio_eye = OpticStudioEye(eye_model)

        with pytest.raises(ValueError, match="The retina is not located at the image position"):
            opticstudio_eye.build(oss)

<<<<<<< HEAD
    def test_set_cornea_front_property(self, oss, eye_model):
=======
    def test_build_start_from_index(self, new_oss, eye_model):
        new_oss.LDE.InsertNewSurfaceAt(1).Comment = "dummy"

        opticstudio_eye = OpticStudioEye(eye_model)
        opticstudio_eye.build(new_oss, start_from_index=1)

        assert opticstudio_eye.cornea_front.surface.SurfaceNumber == 2
        assert opticstudio_eye.cornea_back.surface.SurfaceNumber == 3
        assert opticstudio_eye.pupil.surface.SurfaceNumber == 4
        assert opticstudio_eye.lens_front.surface.SurfaceNumber == 5
        assert opticstudio_eye.lens_back.surface.SurfaceNumber == 6
        assert opticstudio_eye.retina.surface.SurfaceNumber == 7

    def test_build_start_from_index_after_stop_surface_raises_valueerror(self, new_oss, eye_model):
        opticstudio_eye = OpticStudioEye(eye_model)

        with pytest.raises(ValueError, match="'start_from_index' must be smaller than the index of the stop surface"):
            opticstudio_eye.build(new_oss, start_from_index=1)

    def test_build_replace_existing(self, new_oss, eye_model):
        opticstudio_eye = OpticStudioEye(eye_model)
        opticstudio_eye.build(new_oss)

        eye_model.geometry.cornea_front.thickness = 0.1
        eye_model.geometry.lens_front.radius = 12

        new_opticstudio_eye = OpticStudioEye(eye_model)
        new_opticstudio_eye.build(new_oss, replace_existing=True)

        assert new_oss.LDE.GetSurfaceAt(1).Thickness == 0.1
        assert new_oss.LDE.GetSurfaceAt(4).Radius == 12

    def test_build_object_distance(self, new_oss, eye_model):
        assert new_oss.LDE.GetSurfaceAt(0).Thickness == float("inf")

        opticstudio_eye = OpticStudioEye(eye_model)
        opticstudio_eye.build(new_oss, object_distance=1.0)

        assert new_oss.LDE.GetSurfaceAt(0).Thickness == 1.0

    def test_set_cornea_front_property(self, new_oss, eye_model):
>>>>>>> c8ccdb9d
        opticstudio_eye = OpticStudioEye(eye_model)
        opticstudio_eye.build(oss)

        opticstudio_eye.cornea_front.comment = "new comment"

        assert oss.LDE.GetSurfaceAt(1).Comment == "new comment"

    def test_set_cornea_back_property(self, oss, eye_model):
        opticstudio_eye = OpticStudioEye(eye_model)
        opticstudio_eye.build(oss)

        opticstudio_eye.cornea_back.comment = "new comment"

        assert oss.LDE.GetSurfaceAt(2).Comment == "new comment"

    def test_set_pupil_property(self, oss, eye_model):
        opticstudio_eye = OpticStudioEye(eye_model)
        opticstudio_eye.build(oss)

        opticstudio_eye.pupil.comment = "new comment"

        assert oss.LDE.GetSurfaceAt(3).Comment == "new comment"

    def test_set_lens_front_property(self, oss, eye_model):
        opticstudio_eye = OpticStudioEye(eye_model)
        opticstudio_eye.build(oss)

        opticstudio_eye.lens_front.comment = "new comment"

        assert oss.LDE.GetSurfaceAt(4).Comment == "new comment"

    def test_set_lens_back_property(self, oss, eye_model):
        opticstudio_eye = OpticStudioEye(eye_model)
        opticstudio_eye.build(oss)

        opticstudio_eye.lens_back.comment = "new comment"

        assert oss.LDE.GetSurfaceAt(5).Comment == "new comment"

    def test_set_retina_property(self, oss, eye_model):
        opticstudio_eye = OpticStudioEye(eye_model)
        opticstudio_eye.build(oss)

        opticstudio_eye.retina.comment = "new comment"

        assert oss.LDE.GetSurfaceAt(6).Comment == "new comment"

    @pytest.mark.parametrize("build", [True, False])
    def test_surfaces(self, oss, eye_model, build):
        opticstudio_eye = OpticStudioEye(eye_model)

        if build:
            opticstudio_eye.build(oss)

        assert opticstudio_eye.surfaces == {
            "cornea_front": opticstudio_eye.cornea_front,
            "cornea_back": opticstudio_eye.cornea_back,
            "pupil": opticstudio_eye.pupil,
            "lens_front": opticstudio_eye.lens_front,
            "lens_back": opticstudio_eye.lens_back,
            "retina": opticstudio_eye.retina,
        }

    def test_update_surfaces(self, oss, eye_model):
        opticstudio_eye = OpticStudioEye(eye_model)
        opticstudio_eye.build(oss)

        opticstudio_eye.update_surfaces("comment", "new comment")

        assert opticstudio_eye.cornea_front.comment == "new comment"
        assert opticstudio_eye.cornea_back.comment == "new comment"
        assert opticstudio_eye.pupil.comment == "new comment"
        assert opticstudio_eye.lens_front.comment == "new comment"
        assert opticstudio_eye.lens_back.comment == "new comment"
        assert opticstudio_eye.retina.comment == "new comment"

    def test_update_surfaces_subset(self, oss, eye_model):
        opticstudio_eye = OpticStudioEye(eye_model)
        opticstudio_eye.build(oss)

        opticstudio_eye.update_surfaces("comment", "new comment", surface_names=["cornea_front", "lens_back"])

        assert opticstudio_eye.cornea_front.comment == "new comment"
        assert opticstudio_eye.cornea_back.comment == "cornea back / aqueous"
        assert opticstudio_eye.pupil.comment == "pupil"
        assert opticstudio_eye.lens_front.comment == "lens front"
        assert opticstudio_eye.lens_back.comment == "new comment"
        assert opticstudio_eye.retina.comment == "retina"

    def test_relink_surfaces(self, oss, eye_model):
        opticstudio_eye = OpticStudioEye(eye_model)
        opticstudio_eye.build(oss)

        oss.LDE.InsertNewSurfaceAt(1).Comment = "dummy"

        assert opticstudio_eye.relink_surfaces(oss)
        assert opticstudio_eye.cornea_front.surface.SurfaceNumber == 2
        assert opticstudio_eye.cornea_front.comment == "cornea front"
        assert opticstudio_eye.cornea_back.surface.SurfaceNumber == 3
        assert opticstudio_eye.cornea_back.comment == "cornea back / aqueous"
        assert opticstudio_eye.pupil.surface.SurfaceNumber == 4
        assert opticstudio_eye.pupil.comment == "pupil"
        assert opticstudio_eye.lens_front.surface.SurfaceNumber == 5
        assert opticstudio_eye.lens_front.comment == "lens front"
        assert opticstudio_eye.lens_back.surface.SurfaceNumber == 6
        assert opticstudio_eye.lens_back.comment == "lens back / vitreous"
        assert opticstudio_eye.retina.surface.SurfaceNumber == 7
        assert opticstudio_eye.retina.comment == "retina"<|MERGE_RESOLUTION|>--- conflicted
+++ resolved
@@ -4,11 +4,8 @@
 
 from visisipy.opticstudio import OpticStudioEye
 
-<<<<<<< HEAD
-=======
 # pyright: reportOptionalMemberAccess=false
 
->>>>>>> c8ccdb9d
 pytestmark = [pytest.mark.needs_opticstudio]
 
 
@@ -79,9 +76,6 @@
         with pytest.raises(ValueError, match="The retina is not located at the image position"):
             opticstudio_eye.build(oss)
 
-<<<<<<< HEAD
-    def test_set_cornea_front_property(self, oss, eye_model):
-=======
     def test_build_start_from_index(self, new_oss, eye_model):
         new_oss.LDE.InsertNewSurfaceAt(1).Comment = "dummy"
 
@@ -123,7 +117,6 @@
         assert new_oss.LDE.GetSurfaceAt(0).Thickness == 1.0
 
     def test_set_cornea_front_property(self, new_oss, eye_model):
->>>>>>> c8ccdb9d
         opticstudio_eye = OpticStudioEye(eye_model)
         opticstudio_eye.build(oss)
 
