--- conflicted
+++ resolved
@@ -8,14 +8,9 @@
 
 
 @pytest.fixture
-<<<<<<< HEAD
-def opticstudio_model(new_oss):
-    """Simple optical system with 3 parallel surfaces: a stop, refracting interface, and image surface.
-=======
 def opticstudio_model(oss):
     """
     Simple optical system with 3 parallel surfaces: a stop, refracting interface, and image surface.
->>>>>>> 8a751d3c
     All surfaces except the refracting interface and image surface have a refractive index of 1.0.
     The refractive index of the image surface is equal to that of the refracting interface, to prevent reflection.
 
