--- conflicted
+++ resolved
@@ -6,45 +6,9 @@
 from visisipy.opticstudio.backend import OpticStudioBackend, OpticStudioSettings
 
 
-<<<<<<< HEAD
-@pytest.fixture(scope="session")
-def monkeypatch_session():
-    """Session-scoped monkeypatch fixture."""
-    with pytest.MonkeyPatch.context() as mp:
-        yield mp
-
-
-@pytest.fixture(scope="session")
-def zos(monkeypatch_session):
-    """Initialize a ZOS instance.
-
-    After initializing the ZOS instance, zospy.ZOS is patched to return the same instance,
-    so multiple calls to zospy.ZOS() will not raise an error.
-    """
-    zos = zp.ZOS()
-
-    def patched_zos(
-        preload: bool = False,  # noqa: FBT002
-        zosapi_nethelper: str | None = None,
-        opticstudio_directory: str | None = None,
-    ):
-        return zos
-
-    monkeypatch_session.setattr(zp, "ZOS", patched_zos)
-
-    yield zos
-
-    zos.disconnect()
-
-
-@pytest.fixture(scope="session")
-def oss(zos, opticstudio_connection_mode, request):
-    oss = zos.connect(mode=opticstudio_connection_mode)
-=======
 @pytest.fixture
 def opticstudio_backend(opticstudio_connection_mode, request):
     OpticStudioBackend.initialize(**OpticStudioSettings(mode=opticstudio_connection_mode))
->>>>>>> 8a751d3c
 
     if opticstudio_connection_mode == "extension":
         # Disable UI updates using command line option, making the tests run faster
