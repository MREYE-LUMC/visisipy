[build-system]
requires = ["hatchling"]
build-backend = "hatchling.build"

[project]
name = "visisipy"
description = "Accessible vision simulations in Python."
authors = [
    { name = "Corné Haasjes" },
    { name = "Jan-Willem Beenakker" },
]
maintainers = [
    { name = "MReye research group", email = "zospy@mreye.nl" }
]
dependencies = [
    "zospy==1.2.1",
    "matplotlib",
    "numba>=0.60.0", # Required for Optiland. Maximum version still supporting Python 3.9.
    "numpy",
<<<<<<< HEAD
    "optiland>=0.3.0",
=======
    "optiland>=0.3.1",
>>>>>>> ae2f209f
    "scipy",
    "typing-extensions>=4.12.2 ; python_full_version < '3.11'",
]
requires-python = ">=3.9, <3.14"
dynamic = ["version"]

[tool.hatch.version]
path = "visisipy/__init__.py"

[tool.hatch.envs.default]
installer = "uv"
python = "3.12"

[tool.hatch.envs.hatch-static-analysis]
config-path = "ruff_defaults.toml"
dependencies = ["ruff==0.11.5"]

[[tool.hatch.envs.hatch-test.matrix]]
python = ["3.9", "3.10", "3.11", "3.12"]

[tool.pytest.ini_options]
markers = [
    "needs_opticstudio: test needs OpticStudio and will be skipped if it is not available",
]

[tool.coverage.report]
omit = [
    "tests/*",
]
exclude_also = [
    "if TYPE_CHECKING:",
    "raise NotImplementedError"
]

[tool.ruff]
extend = "ruff_defaults.toml"
line-length = 120

[tool.ruff.lint]
preview = true
extend-ignore = [
    "B028",
    "TRY003", # Avoid specifying long messages outside the exception class
    "EM101", # Exception must not use a string literal, assign to variable first
    "EM102", # Exception must not use an f-string literal, assign to variable first
]

[tool.ruff.lint.extend-per-file-ignores]
<<<<<<< HEAD
"examples/*" = ["INP001"]
=======
"examples/*" = ["INP001", "T20"]
>>>>>>> ae2f209f
"tests/*" = ["ARG001", "ARG002", "FBT001", "PLC2701"]
"tests/opticstudio/*" = ["SLF001"]
"tests/optiland/*" = ["SLF001"]

[tool.ruff.lint.flake8-pytest-style]
parametrize-names-type = "csv"

[tool.uv.sources]
optiland = { git = "https://github.com/HarrisonKramer/optiland", rev = "master" }<|MERGE_RESOLUTION|>--- conflicted
+++ resolved
@@ -17,11 +17,7 @@
     "matplotlib",
     "numba>=0.60.0", # Required for Optiland. Maximum version still supporting Python 3.9.
     "numpy",
-<<<<<<< HEAD
-    "optiland>=0.3.0",
-=======
     "optiland>=0.3.1",
->>>>>>> ae2f209f
     "scipy",
     "typing-extensions>=4.12.2 ; python_full_version < '3.11'",
 ]
@@ -70,11 +66,7 @@
 ]
 
 [tool.ruff.lint.extend-per-file-ignores]
-<<<<<<< HEAD
-"examples/*" = ["INP001"]
-=======
 "examples/*" = ["INP001", "T20"]
->>>>>>> ae2f209f
 "tests/*" = ["ARG001", "ARG002", "FBT001", "PLC2701"]
 "tests/opticstudio/*" = ["SLF001"]
 "tests/optiland/*" = ["SLF001"]
