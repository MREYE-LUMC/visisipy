[build-system]
requires = ["hatchling", "versioningit"]
build-backend = "hatchling.build"

[project]
name = "visisipy"
description = "Accessible vision simulations in Python."
authors = [
    { name = "Corné Haasjes" },
    { name = "Jan-Willem Beenakker" },
]
maintainers = [
    { name = "MReye research group", email = "zospy@mreye.nl" }
]
dependencies = [
<<<<<<< HEAD
    "zospy>=2.0.2",
=======
>>>>>>> e4f3d2a4
    "matplotlib",
    "numba>=0.60.0", # Required for Optiland. Maximum version still supporting Python 3.9.
    "numpy",
    "optiland>=0.3.1",
    "scipy",
    "typing-extensions>=4.12.2 ; python_full_version < '3.11'",
<<<<<<< HEAD
    "notebook>=7.4.0",
=======
    "zospy>=2.0.2; sys_platform == 'win32'",
>>>>>>> e4f3d2a4
]
requires-python = ">=3.9, <3.14"
dynamic = ["version"]

[tool.hatch.version]
source = "versioningit"
default-version = "0.0.0+unknown"

[tool.hatch.envs.default]
installer = "uv"
python = "3.12"

[tool.hatch.envs.default.scripts]
# Format docstrings according to numpydoc
format-docstrings = "{env:HATCH_UV:uv} tool run pydocstringformatter --write {args:scripts tests visisipy}"

[tool.hatch.envs.docs]
installer = "uv"
python = "3.13"
dependencies = [
    "myst-nb",
    "myst-parser",
    "pydata-sphinx-theme",
    "sphinx",
    "sphinx-autoapi",
    "sphinx-autobuild",
    "sphinx-design",
]

[tool.hatch.envs.docs.scripts]
build = "sphinx-build -M {args:html} docs docs/_build"
preview = "sphinx-autobuild docs docs/_build/html --open-browser --ignore docs/api {args}"

[tool.hatch.envs.hatch-static-analysis]
config-path = "ruff_defaults.toml"
dependencies = ["ruff==0.11.5"]

[[tool.hatch.envs.hatch-test.matrix]]
python = ["3.9", "3.10", "3.11", "3.12", "3.13"]

[tool.pytest.ini_options]
markers = [
    "needs_opticstudio: test needs OpticStudio and will be skipped if it is not available",
    "windows_only: test can only be run on Windows",
]
filterwarnings = [
    "ignore:Header and row length mismatch",
    "ignore:Only a single instance of ZOS can exist at any time",
]

[tool.coverage.report]
omit = [
    "tests/*",
]
exclude_also = [
    "if TYPE_CHECKING:",
    "raise NotImplementedError"
]

[tool.ruff]
extend = "ruff_defaults.toml"
line-length = 120

[tool.ruff.lint]
preview = true
extend-ignore = [
    "B028",
    "TRY003", # Avoid specifying long messages outside the exception class
    "EM101", # Exception must not use a string literal, assign to variable first
    "EM102", # Exception must not use an f-string literal, assign to variable first
]

[tool.ruff.lint.extend-per-file-ignores]
"docs/*" = ["INP001", "T20"]
"examples/*" = ["INP001", "T20"]
"scripts/*" = ["S101"]
"tests/*" = ["ARG001", "ARG002", "FBT001", "PLC2701"]
"tests/opticstudio/*" = ["SLF001"]
"tests/optiland/*" = ["SLF001"]

[tool.ruff.lint.flake8-pytest-style]
parametrize-names-type = "csv"

[tool.pydocstringformatter]
style = "numpydoc"
max-line-length = 120
max-summary-lines = 1
summary-quotes-same-line = true
linewrap-full-docstring = true<|MERGE_RESOLUTION|>--- conflicted
+++ resolved
@@ -13,21 +13,13 @@
     { name = "MReye research group", email = "zospy@mreye.nl" }
 ]
 dependencies = [
-<<<<<<< HEAD
-    "zospy>=2.0.2",
-=======
->>>>>>> e4f3d2a4
     "matplotlib",
     "numba>=0.60.0", # Required for Optiland. Maximum version still supporting Python 3.9.
     "numpy",
     "optiland>=0.3.1",
     "scipy",
     "typing-extensions>=4.12.2 ; python_full_version < '3.11'",
-<<<<<<< HEAD
-    "notebook>=7.4.0",
-=======
     "zospy>=2.0.2; sys_platform == 'win32'",
->>>>>>> e4f3d2a4
 ]
 requires-python = ">=3.9, <3.14"
 dynamic = ["version"]
